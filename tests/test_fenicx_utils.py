--- conflicted
+++ resolved
@@ -46,11 +46,7 @@
     assert num_particles == n_particles
 
     # Note that we have the nodes stored in the output, not the elements.
-<<<<<<< HEAD
     assert x_data.shape == (n_radius + 1, )
-    assert u_data.shape == (len(t), n_particles, 2, n_radius + 1)
-=======
-    assert x_data.shape == (2, n_radius + 1)
     assert u_data.shape == (len(t), n_particles, 2, n_radius + 1)
 
 
@@ -100,5 +96,4 @@
     error = scifem.assemble_scalar(error_form)
 
     # Initial tests gave an error of 4.4e-5 for 16 points.
-    assert np.isclose(error, 0., atol=5e-5)
->>>>>>> 53f00eeb
+    assert np.isclose(error, 0., atol=5e-5)