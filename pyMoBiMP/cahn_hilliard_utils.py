--- conflicted
+++ resolved
@@ -342,9 +342,6 @@
     return fe
 
 
-<<<<<<< HEAD
-class SingleParticleSimulation:
-=======
 class ParticleCurrentDensity(dfx.fem.Constant):
     def __init__(self, comm, mesh, A_k, L_k, I_charge):
 
@@ -400,8 +397,7 @@
         return I_charge_k
 
 
-class Simulation:
->>>>>>> 9b0e0d3b
+class SingleParticleSimulation:
 
     def __init__(
         self,
