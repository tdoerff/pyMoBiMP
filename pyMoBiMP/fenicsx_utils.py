import abc

import dolfinx as dfx
from dolfinx.nls.petsc import NewtonSolver as NewtonSolverBase

from mpi4py import MPI

import numpy as np

from petsc4py import PETSc

import ufl


def evaluation_points_and_cells(mesh, x):
    """points_on_proc and cells to be used with dfx.fem.Function.eval()."""

    points = np.zeros((3, len(x)))
    points[0] = x

    bb_tree = dfx.geometry.bb_tree(mesh, mesh.topology.dim)

    cells = []
    points_on_proc = []
    # Find cells whose bounding-box collide with the the points
    cell_candidates = dfx.geometry.compute_collisions_points(bb_tree, points.T)
    # Choose one of the cells that contains the point
    colliding_cells = dfx.geometry.compute_colliding_cells(
        mesh, cell_candidates, points.T
    )
    for i, point in enumerate(points.T):
        if len(colliding_cells.links(i)) > 0:
            points_on_proc.append(point)
            cells.append(colliding_cells.links(i)[0])
    return points_on_proc, cells


def get_mesh_spacing(mesh):

    tdim = mesh.topology.dim
    num_cells = mesh.topology.index_map(tdim).size_local
    h = mesh.h(tdim, range(num_cells))

    dx_cell = h.min()

    return dx_cell


def time_stepping(
    solver,
    u,
    u0,
    T,
    dt,
    t_start=0,
    dt_max=10.0,
    dt_min=1e-9,
    tol=1e-6,
    event_handler=lambda t, u, **pars: None,
    output=None,
    runtime_analysis=None,
    logging=True,
    **event_pars,
):

    assert dt_min < dt_max
    assert tol > 0.

    t = t_start
    dt.value = dt_min * 1.1

    # Make sure initial time step does not exceed limits.
    dt.value = np.minimum(dt.value, dt_max)

    # Prepare outout
    if output is not None:
        output = np.atleast_1d(output)

    it = 0

    while t < T:

        it += 1

        try:
            u.x.scatter_forward()
            u0.x.array[:] = u.x.array[:]
            u0.x.scatter_forward()

            stop = event_handler(t, u, **event_pars)

            if stop:
                break

            if float(dt) <= dt_min:

                raise ValueError(f"Timestep too small (dt={dt.value})!")

            iterations, success = solver.solve(u)

            # Adaptive timestepping a la Yibao Li et al. (2017)
            u_max_loc = np.abs(u.x.array - u0.x.array).max()

            u_err_max = u.function_space.mesh.comm.allreduce(u_max_loc, op=MPI.MAX)

            dt.value = min(max(tol / u_err_max, dt_min), dt_max, 1.01 * dt.value)

        except StopEvent as e:

            # TODO: Fix the event handler.

            print(e)
            print(">>> Stop integration.")

            break

        except RuntimeError as e:

            print(e)

            # reset and continue with smaller time step.
            u.x.array[:] = u0.x.array[:]

            iterations = solver.max_it

            if dt.value > dt_min:
                dt.value *= 0.5

                print(f"Decrease timestep to dt={dt.value:1.3e}")

                continue

            else:
                if output is not None:

                    [o.save_snapshot(u, t) for o in output]

        except ValueError as e:

            print(e)

            break

        if output is not None:
            [o.save_snapshot(u, t) for o in output]

        if runtime_analysis is not None:
            runtime_analysis.analyze(u, t)

        t += float(dt)
        it += 1

        if logging:
<<<<<<< HEAD
            print(f"t[{it:06}] = {t:1.6f} : dt = {dt.value:1.3e}, its = {iterations}")
=======
            perc = (t - t_start) / (T - t_start) * 100

            print(f"{perc:>3.0f} % : t[{it:06}] = {t:1.6f}, dt = {dt.value:1.3e}, its = {iterations}")
>>>>>>> 4b4ec988

    else:

        if output is not None:

            [o.finalize() for o in output]

    return


class NewtonSolver(NewtonSolverBase):

    def __init__(self, *args, **kwargs):

        super().__init__(*args, **kwargs)

        self.convergence_criterion = "incremental"
        self.rtol = 1e-9

        # # We can customize the linear solver used inside the NewtonSolver by
        # # modifying the PETSc options
        ksp = self.krylov_solver
        opts = PETSc.Options()  # type: ignore
        option_prefix = ksp.getOptionsPrefix()
        opts[f"{option_prefix}ksp_type"] = "preonly"
        opts[f"{option_prefix}pc_type"] = "lu"
        ksp.setFromOptions()


class OutputBase(abc.ABC):

    def __init__(self, u_state, ts_out, *args, **kwargs):

        # Store the state and the output times.
        self.u_state = u_state
        self.ts_out_planned = ts_out

        # output counter
        self.it_out = 0
        self.t_out_last = None
        self.t_out_next = ts_out[0]

        self.output_container = []
        self.output_times = []

        self.setup(*args, **kwargs)

    @abc.abstractmethod
    def setup(self, *args, **kwargs):
        pass

    @abc.abstractmethod
    def finalize(self):
        pass

    def save_snapshot(self, u_state, t):

        if t >= self.t_out_next:

            print(f">>> Save snapshot [{self.it_out:04}] t={t:1.3f}")

            self.output_container.append(self.extract_output(u_state, t))
            self.output_times.append(t)

            self.it_out += 1
            self.t_out_last = self.t_out_next
            self.t_out_next = self.ts_out_planned[self.it_out]

    @abc.abstractmethod
    def extract_output(self, u_state, t):
        pass

    def get_output(self, return_time=False):

        # TODO: add mesh mesh information.

        if return_time:
            return self.output_times, self.output_container
        else:
            return self.output_container


class VTXOutput(OutputBase):

    def setup(self, filename="output.bp", variable_transform = lambda y: y):

        mesh = self.u_state.function_space.mesh
        comm = mesh.comm

        self.c_of_y = variable_transform

        output = self.extract_output(self.u_state, 0.)

        self.writer = dfx.io.VTXWriter(comm, filename, output)

    def extract_output(self, u_state, t):

        V = self.u_state.function_space

        num_comp = V.num_sub_spaces

        ret = []

        for i in range(num_comp):

            i_comp = self.u_state.sub(i)
            i_comp.name = f"comp_{i}"

            if i == 0:

                V0, _ = V.sub(i).collapse()

                i_comp_transformed = dfx.fem.Function(V0)
                i_comp_transformed.name = i_comp.name

                i_comp_transformed.interpolate(
                    dfx.fem.Expression(self.c_of_y(i_comp),
                                       V0.element.interpolation_points())
                )

                # Overwrite the reference that is been put out
                i_comp = i_comp_transformed

            ret.append(i_comp)

        return ret

    def save_snapshot(self, u_state, t):
        super().save_snapshot(u_state, t)

        if t >= self.t_out_next:
            self.writer.write(t)

    def get_output(self, return_time=False):
        raise NotImplementedError("In VTXOutput, get_output is not implemented!")

    def finalize(self):

        self.writer.close()


class FileOutput(OutputBase):

    FileType = dfx.io.XDMFFile

    def setup(self, filename="output", variable_transform=lambda y: y):

        mesh = self.u_state.function_space.mesh
        self.comm = comm = mesh.comm

        self.c_of_y = variable_transform

        self.filename = filename

        with self.FileType(comm, self.filename, "w") as file:
            file.write_mesh(mesh)

    def extract_output(self, u_state, t):
        # Borrow from VTXOutput.
        return VTXOutput.extract_output(self, u_state, t)

    def save_snapshot(self, u_state, t):

        if t >= self.t_out_next:

            print(f">>> Save snapshot [{self.it_out:04}] t={t:1.3f}")

            self.it_out += 1
            self.t_out_last = self.t_out_next
            self.t_out_next = self.ts_out_planned[self.it_out]

            output = self.extract_output(self.u_state, t)
            with self.FileType(self.comm, self.filename, "a") as file:
                [file.write_function(comp, t) for comp in output]

    def get_output(self, return_time=False):
        raise NotImplementedError(
            f"In {self.__class__}, get_output is not implemented!")

    def finalize(self):
        pass  # File status should be clear since we
              # use always use a context manager.


class Fenicx1DOutput(OutputBase):

    def setup(self, x):

        V = self.u_state.function_space

        mesh = V.mesh

        points_on_proc, cells = evaluation_points_and_cells(mesh, x)

        self.x_eval, self.cells = points_on_proc, cells

    def finalize(self):
        return super().finalize()

    def extract_output(self, u_state, t):

        # TODO: Make sure self.u_state and u_state are consistent.
        V = self.u_state.function_space

        num_comp = V.num_sub_spaces

        output_snapshot = []

        for i_comp in range(num_comp):

            values = u_state.sub(i_comp).eval(self.x_eval, self.cells)

            output_snapshot.append(values)

        return output_snapshot

    def get_output(self, return_time=False, return_coords=False):

        ret = list(super().get_output(return_time))

        if return_coords:
            ret = [self.x_eval, *ret]

        return ret


class RuntimeAnalysisBase(abc.ABC):

    def __init__(self, *args, **kwargs):

        # Initialize empty containers
        self.t = []
        self.data = []

        self.setup(*args, **kwargs)

    @abc.abstractmethod
    def setup(self, *args, **kwargs):
        pass

    @abc.abstractmethod
    def analyze(self, u_state, t):

        self.t.append(t)


class StopEvent(Exception):
    pass<|MERGE_RESOLUTION|>--- conflicted
+++ resolved
@@ -151,13 +151,9 @@
         it += 1
 
         if logging:
-<<<<<<< HEAD
-            print(f"t[{it:06}] = {t:1.6f} : dt = {dt.value:1.3e}, its = {iterations}")
-=======
             perc = (t - t_start) / (T - t_start) * 100
 
             print(f"{perc:>3.0f} % : t[{it:06}] = {t:1.6f}, dt = {dt.value:1.3e}, its = {iterations}")
->>>>>>> 4b4ec988
 
     else:
 
