import abc

import dolfinx as dfx

import h5py

from mpi4py import MPI

import numpy as np

import os

from petsc4py import PETSc

import shutil

from typing import List

import ufl


def evaluation_points_and_cells(mesh, x):
    """points_on_proc and cells to be used with dfx.fem.Function.eval()."""

    points = np.zeros((3, len(x)))
    points[0] = x

    bb_tree = dfx.geometry.bb_tree(mesh, mesh.topology.dim)

    cells = []
    points_on_proc = []
    # Find cells whose bounding-box collide with the the points
    cell_candidates = dfx.geometry.compute_collisions_points(bb_tree, points.T)
    # Choose one of the cells that contains the point
    colliding_cells = dfx.geometry.compute_colliding_cells(
        mesh, cell_candidates, points.T
    )
    for i, point in enumerate(points.T):
        if len(colliding_cells.links(i)) > 0:
            points_on_proc.append(point)
            cells.append(colliding_cells.links(i)[0])
    return points_on_proc, cells


def get_mesh_spacing(mesh, return_full=False):

    tdim = mesh.topology.dim
    num_cells = mesh.topology.index_map(tdim).size_local
    h = mesh.h(tdim, range(num_cells))

    dx_cell = h.min()

    if return_full:
        return h
    else:
        return dx_cell


def time_stepping(
    solver,
    u,
    u0,
    T,
    dt,
    t_start=0,
    dt_max=10.0,
    dt_min=1e-9,
    dt_increase=1.1,
    tol=1e-6,
    event_handler=lambda t, **pars: None,
    output=None,
    runtime_analysis=None,
    logging=True,
    callback=lambda it, t, u: None,
    **event_pars,
):

    assert dt_min < dt_max
    assert tol > 0.

    t = t_start
    dt.value = dt_min * dt_increase

    # Make sure initial time step does not exceed limits.
    dt.value = np.minimum(dt.value, dt_max)

    # Prepare outout
    if output is not None:
        output = np.atleast_1d(output)

    it = 0

    while t < T:

        it += 1

        if runtime_analysis is not None:
            runtime_analysis.analyze(t)

        try:
            u.x.scatter_forward()
            u0.x.array[:] = u.x.array[:]
            u0.x.scatter_forward()

            if runtime_analysis is not None:
                voltage = runtime_analysis.data[-1][-1]
            else:
                voltage = 0.

            stop = event_handler(t, cell_voltage=voltage, **event_pars)

            if stop:
                break

            if float(dt) < dt_min:

                raise ValueError(f"Timestep too small (dt={dt.value})!")

            iterations, success = solver.solve(u)

            if not success:
                raise RuntimeError("Newton solver did not converge.")
            else:
                iterations = MPI.COMM_WORLD.allreduce(iterations, op=MPI.MAX)

            # Adaptive timestepping a la Yibao Li et al. (2017)
            # TODO: Timestepping through free energy
            u_max_loc = np.abs(u.sub(0).x.array - u0.sub(0).x.array).max()

            u_err_max = u.function_space.mesh.comm.allreduce(u_max_loc, op=MPI.MAX)

            dt.value = min(max(tol / u_err_max, dt_min), dt_max, 1.1 * dt.value)

            callback(it, t, u)

        except StopEvent as e:

            print(e)
            print(">>> Stop integration.")

            break

        except RuntimeError as e:

            print(e)

            # reset and continue with smaller time step.
            u.x.array[:] = u0.x.array[:]

            iterations = solver.max_it

            if dt.value > dt_min:
                dt.value *= 0.5

                print(f"Decrease timestep to dt={dt.value:1.3e}")

                continue

            else:
                if output is not None:

                    [o.save_snapshot(u, t) for o in output]

        except ValueError as e:

            print(e)

            if output is not None:
                [o.save_snapshot(u, t, force=True) for o in output]

            break

        # Find the minimum timestep among all processes.
        # Note that we explicitly use COMM_WORLD since the mesh communicator
        # only groups the processes belonging to one particle.
        dt_global = MPI.COMM_WORLD.allreduce(dt.value, op=MPI.MIN)

        dt.value = dt_global

        t += float(dt)

        if output is not None:
            [o.save_snapshot(u, t) for o in output]

        if logging:
            perc = (t - t_start) / (T - t_start) * 100

            if MPI.COMM_WORLD.rank == 0:
                print(
                    f"{perc:>3.0f} % :",
                    f"t[{it:06}] = {t:1.6f}, "
                    f"dt = {dt.value:1.3e}, "
                    f"its = {iterations}",
                    flush=True
                )

    else:

        if output is not None:

            [o.finalize() for o in output]

    return


class NonlinearProblem:
    """
    Custom implementation of NonlinearProblem to make sure we have a Jacobian.
    """

    def __init__(self, F, c, bcs=[]):

        V = c.function_space
        self.mesh_comm = V.mesh.comm

        dc = ufl.TrialFunction(V)

        J = ufl.derivative(F, c, dc)

        self.L = dfx.fem.form(F)
        self.a = dfx.fem.form(J)

        self.bcs = bcs

    def form(self, x):
        x.ghostUpdate(addv=PETSc.InsertMode.INSERT, mode=PETSc.ScatterMode.FORWARD)

    def F(self, x, b):
        """Assemble residual vector."""

        with b.localForm() as b_local:
            b_local.set(0.0)

        dfx.fem.petsc.assemble_vector(b, self.L)

        dfx.fem.petsc.apply_lifting(b, [self.a], bcs=[self.bcs], x0=[x], scale=-1.0)

        b.ghostUpdate(addv=PETSc.InsertMode.ADD, mode=PETSc.ScatterMode.REVERSE)

        dfx.fem.petsc.set_bc(b, self.bcs, x, -1.0)

    def J(self, x, A):
        """Assemble Jacobian matrix."""

        A.zeroEntries()
        dfx.fem.petsc.assemble_matrix(A, self.a, bcs=self.bcs)
        A.assemble()

    def matrix(self):
        return dfx.fem.petsc.create_matrix(self.a)

    def vector(self):
        return dfx.fem.petsc.create_vector(self.L)


class BlockNonlinearProblem:
    """
    Wrapper class to collect independent block problems to be solved simultaneously.
    """
    def __init__(self,
                 Fs: List[ufl.Form],
                 cs: List[dfx.fem.Function],
                 bcss: List[List[dfx.fem.DirichletBC | None]] = []):

        assert len(Fs) == len(cs)

        self.num_of_blocks = len(Fs)

        if len(bcss) == 0:
            bcss = [[], ] * self.num_of_blocks

        assert len(bcss) == self.num_of_blocks

        self.problems = [
            NonlinearProblem(F, c, bcs) for F, c, bcs in zip(Fs, cs, bcss)]


class NewtonSolver():

    def __init__(self,
                 comm,
                 problem,
                 max_iterations=10,
                 rtol=1e-10,
                 callback=lambda solver, uh: None):

        self.comm = comm

        self.problem = problem

        self.A = problem.matrix()
        self.L = problem.vector()

        self.max_it = max_iterations
<<<<<<< HEAD
        self.tol = tol
=======
        self.rtol = rtol
        self.convergence_criterion = "incremental"
>>>>>>> ac48a847

        self.callback = callback

        self.ksp = PETSc.KSP()
        self.krylov_solver = self.ksp.create(comm)
        self.krylov_solver.setOperators(self.A)

        self.krylov_solver_setup()

    def krylov_solver_setup(self):
        # Set default options for the linear solver
        ksp = self.ksp
        ksp.setType("preonly")
        ksp.getPC().setType("lu")
        ksp.getPC().setFactorSolverType("mumps")
        ksp.getPC().setFactorSetUpSolverType()
        ksp.getPC().setFactorSetUpSolverType()

    def setF(self, x):
        # Assemble the residual vector
        self.problem.F(x, self.L)

        # Scale residual by -1
        self.L.scale(-1)
        self.L.ghostUpdate(
            addv=PETSc.InsertMode.INSERT_VALUES,
            mode=PETSc.ScatterMode.FORWARD)

    def setJ(self, x):
        self.problem.J(x, self.A)

    def set_form(self, x):
        self.problem.form(x)

    def solve(self, ch):

        V = ch.function_space

        dc = dfx.fem.Function(V)

        success = False

<<<<<<< HEAD
        for it in range(self.max_it):
=======
        # Hold a copy of the incoming data.
        self.ch_array_ini = ch.x.array.copy()
>>>>>>> ac48a847

        for it in range(self.max_it):

            self.callback(self, ch)

            # Assemble RHS
            self.setF(ch.vector)

            # Assemble the Jacobian
            self.setJ(ch.vector)

            # Finally update ghost values
            self.set_form(ch.vector)

            # Solve linear problem
            self.krylov_solver.solve(self.L, dc.vector)

            # Compute norm of update
            correction_norm = dc.vector.norm(0)

            if np.isnan(correction_norm) or np.isinf(correction_norm):
                raise RuntimeError("NaNs in NewtonSolver!")

            dc.x.scatter_forward()
            # Update u_{i+1} = u_i + delta u_i
            ch.x.array[:] += dc.x.array
            it += 1

            # print(f"Iteration {it}: Correction norm {correction_norm}")
            if self.convergence_criterion == 'incremental':
                if correction_norm < self.rtol * ch.vector.norm(0):
                    success = True
                    break

            elif self.convergence_criterion == "residual":
                if self.L.norm(0) < self.rtol:
                    success = True
                    break

            elif self.convergence_criterion == "none":
                if it == self.max_it:
                    success = True
                    break

            else:
                raise ValueError(
                    f"Convergence criterion `{self.convergence_criterion}` not suported")

        return it, success


class BlockNewtonSolver:

    SingleBlockNewtonSolver = NewtonSolver

    def __init__(self,
                 comm,
                 block_problem,
                 max_iterations=50,
                 rtol=1e-10,
                 atol=1e-6,
                 convergence_criterion="incremental",
                 callback=lambda solver, uh: None):

        self.comm = comm

        self.problem = block_problem

        self.max_it = max_iterations
        self.rtol = rtol
        self.atol = atol
        self.convergence_criterion = convergence_criterion
        self.callback = callback

        self.block_solvers = [
            self.SingleBlockNewtonSolver(comm, problem)
            for problem in self.problem.problems]

    def line_search(self, solver, ch, ch_last, dc):
        alpha = 1.
        beta = 0.5
        c = 1e-4

        return alpha

        # Reference norm for the line search
        norm_res_old = solver.L.norm()

        solution_norm = ch.vector.norm()

        # Compute composite tolerance
        tolerance = self.rtol * solution_norm + self.atol

        while alpha > tolerance:

            ch.x.array[:] = ch_last.x.array
            ch.vector.axpy(alpha, dc.vector)

            solver.setF(ch.vector)

            norm_res_new = solver.L.norm()

            reduction = norm_res_new / norm_res_old

            dfx.log.log(
                dfx.log.LogLevel.INFO,
                f"alpha = {alpha:1.3e}, " +
                f"norm = {norm_res_new:1.3e}, " +
                f"reduct = {reduction:1.3e}")

            # We need a tolerance here, otherwise a solution close to machine
            if norm_res_new < norm_res_old + tolerance:

                dfx.log.log(
                    dfx.log.LogLevel.INFO,
                    f"Line Search: Accepted step with alpha={alpha}, " +
                    f"reduction={reduction}")
                break
            else:
                alpha *= beta

        if alpha < tolerance:
            raise RuntimeError("Line search failed to find a suitable step size.")

        return alpha

    def solve(self, chs):

        num_blocks = len(chs)

        Vs = [ch.function_space for ch in chs]

        dcs = [dfx.fem.Function(V) for V in Vs]

        # Hold a copy of the initial values for debugging purposes
        self.chs_ini = [ch.copy() for ch in chs]

        # Refence to the last solution array.
        chs_last = self.chs_ini

        success = False

        alpha = 1.0
        it = 0

        while it < self.max_it and alpha > 1e-2:

            it += 1

            correction_norm = 0.
            solution_norm = 0.
            residual_norm = 0.

            self.callback(self, chs)

            for i_block in range(num_blocks):

                # retrieve the structures belonging the the current block
                solver = self.block_solvers[i_block]
                ch = chs[i_block]
                ch_last = chs_last[i_block]
                dc = dcs[i_block]

                # Assemble RHS
                solver.setF(ch.vector)

                # Assemble the Jacobian
                solver.setJ(ch.vector)

                # Finally update ghost values
                solver.set_form(ch.vector)

                # Solve linear problem
                solver.krylov_solver.solve(solver.L, dc.vector)

                dc.x.scatter_forward()

                # Compute norm of update
                correction_norm += dc.vector.norm(0)
                solution_norm += ch.vector.norm(0)
                residual_norm += solver.L.norm(0)

                # Check now whether something went wrong and raise error
                if np.isnan(correction_norm) or np.isinf(correction_norm):
                    raise RuntimeError("NaNs in NewtonSolver!")

                alpha = self.line_search(solver, ch, ch_last, dc)
                # Update u_{i+1} = u_i + delta u_i
                ch.x.array[:] = ch_last.x.array + alpha * dc.x.array

            dfx.log.log(dfx.log.LogLevel.INFO,
                        f"It = {it:>3}: " +
                        f"L = {residual_norm:1.3e} ; " +
                        f"dc = {correction_norm:1.3e}")

            tolerance = self.rtol * solution_norm + self.atol

            self.errors = dict(increment_norm=correction_norm,
                               residual_norm=residual_norm)

            # Hold the result of the last successful iteration to reset.
            chs_last = [ch.copy() for ch in chs]

            # print(f"Iteration {it}: Correction norm {correction_norm}")
            if self.convergence_criterion == 'incremental':
                if correction_norm < tolerance:
                    success = True
                    break

            elif self.convergence_criterion == "residual":
                if residual_norm < tolerance:
                    success = True
                    break

            elif self.convergence_criterion == "none":
                if it == self.max_it:
                    success = True
                    break

            else:
                raise ValueError(
                    f"Convergence criterion `{self.convergence_criterion}` not suported")

        return it, success


class OutputBase(abc.ABC):

    def __init__(self, u_state, ts_out, *args, **kwargs):

        # Store the state and the output times.
        self.u_state = u_state
        self.ts_out_planned = ts_out

        # output counter
        self.it_out = 0
        self.t_out_last = None
        self.t_out_next = ts_out[0]

        self.output_container = []
        self.output_times = []

        self.setup(*args, **kwargs)

    @abc.abstractmethod
    def setup(self, *args, **kwargs):
        pass

    @abc.abstractmethod
    def finalize(self):
        pass

    def save_snapshot(self, u_state, t, force=False):

        if t >= self.t_out_next or force:

            print(f">>> Save snapshot [{self.it_out:04}] t={t:1.3f}")

            self.output_container.append(self.extract_output(u_state, t))
            self.output_times.append(t)

            self.t_out_last = self.t_out_next

            # Increase the next time step except for the last one.
            if self.it_out < len(self.ts_out_planned):
                self.t_out_next = self.ts_out_planned[self.it_out]
            self.it_out += 1

    @abc.abstractmethod
    def extract_output(self, u_state, t):
        pass

    def get_output(self, return_time=False):

        if return_time:
            return self.output_times, self.output_container
        else:
            return self.output_container


class VTXOutput(OutputBase):

    def setup(self, filename="output.bp", variable_transform=lambda y: y):

        mesh = self.u_state.function_space.mesh
        comm = mesh.comm

        self.c_of_y = variable_transform

        output = self.extract_output(self.u_state, 0.)

        self.writer = dfx.io.VTXWriter(comm, filename, output)

    def extract_output(self, u_state, t):

        V = self.u_state.function_space

        num_comp = V.num_sub_spaces

        ret = []

        for i in range(num_comp):

            i_comp = self.u_state.sub(i)
            i_comp.name = f"comp_{i}"

            if i == 0:

                V0, _ = V.sub(i).collapse()

                i_comp_transformed = dfx.fem.Function(V0)
                i_comp_transformed.name = i_comp.name

                i_comp_transformed.interpolate(
                    dfx.fem.Expression(self.c_of_y(i_comp),
                                       V0.element.interpolation_points())
                )

                # Overwrite the reference that is been put out
                i_comp = i_comp_transformed

            ret.append(i_comp)

        return ret

    def save_snapshot(self, u_state, t, force=False):
        super().save_snapshot(u_state, t, force)

        if t >= self.t_out_next or force:
            self.writer.write(t)

    def get_output(self, return_time=False):
        raise NotImplementedError("In VTXOutput, get_output is not implemented!")

    def finalize(self):

        self.writer.close()


class FileOutput(OutputBase):

    FileType = dfx.io.XDMFFile

    def setup(self, filename="output", variable_transform=lambda y: y):

        mesh = self.u_state.function_space.mesh
        self.comm = comm = mesh.comm

        self.c_of_y = variable_transform

        self.filename = filename

        with self.FileType(comm, self.filename, "w") as file:
            file.write_mesh(mesh)

    def extract_output(self, u_state, t):
        V = self.u_state.function_space

        num_vars = V.num_sub_spaces

        # At top level, we should have two spaces, one for c and one for mu.
        assert num_vars == 2

        ret = []

        for i in range(num_vars):

            V_sub, _ = V.sub(i).collapse()

            if i == 0:
                name = "y"
            elif i == 1:
                name = "mu"
            else:
                raise ValueError(f"No component with index {i} available!")

            num_comp = V_sub.num_sub_spaces

            # If we have a single-particle space, we are already at the lowest
            # level where the individual functions for c and mu live.

            if num_comp == 0:
                func = self.u_state.sub(i)
                func.name = name

                ret.append(func)

            else:
                for j in range(num_comp):

                    func = self.u_state.sub(i).sub(j)
                    func.name = name + f"_{j}"

                    ret.append(func)

        return ret

    def save_snapshot(self, u_state, t, force=False):

        if t >= self.t_out_next or force:

            print(f">>> Save snapshot [{self.it_out:04}] t={t:1.3f}")

            self.t_out_last = self.t_out_next

            # Increase the next time step except for the last one.
            if self.it_out < len(self.ts_out_planned):
                self.t_out_next = self.ts_out_planned[self.it_out]
            self.it_out += 1

            output = self.extract_output(self.u_state, t)
            with self.FileType(self.comm, self.filename, "a") as file:
                [file.write_function(comp, t) for comp in output]

    def get_output(self, return_time=False):
        raise NotImplementedError(
            f"In {self.__class__}, get_output is not implemented!")

    def finalize(self):
        # File status should be clear since we use always use a context manager.
        pass


class Fenicx1DOutput(OutputBase):

    def setup(self, x):

        V = self.u_state.function_space

        mesh = V.mesh

        points_on_proc, cells = evaluation_points_and_cells(mesh, x)

        self.x_eval, self.cells = points_on_proc, cells

    def finalize(self):
        return super().finalize()

    def extract_output(self, u_state, t):

        V = self.u_state.function_space

        num_comp = V.num_sub_spaces

        output_snapshot = []

        for i_comp in range(num_comp):

            values = u_state.sub(i_comp).eval(self.x_eval, self.cells)

            output_snapshot.append(values)

        return output_snapshot

    def get_output(self, return_time=False, return_coords=False):

        ret = list(super().get_output(return_time))

        if return_coords:
            ret = [self.x_eval, *ret]

        return ret


class RuntimeAnalysisBase(abc.ABC):

    def __init__(self, u_state, *args, filename=None, **kwargs):

        # Attach the Function object
        self.u_state = u_state

        # Initialize empty containers
        self.t = []
        self.data = []

        self.filename = filename

        self.setup(u_state, *args, **kwargs)

        # Touch the file to make sure it exists.
        if self.filename is not None:
            with open(self.filename, "w"):
                pass

    @abc.abstractmethod
    def setup(self, u_state, *args, **kwargs):
        pass

    @abc.abstractmethod
    def analyze(self, t):

        self.t.append(t)

        if self.filename is not None and MPI.COMM_WORLD.rank == 0:
            with open(self.filename, "a") as file:
                np.savetxt(file, np.array([[t, *self.data[-1]]]))


class StopEvent(Exception):
    pass


def strip_off_xdmf_file_ending(file_name, ending=None):

    # Strip off the file ending for uniform file handling
    if file_name[-3:] == ".h5":
        file_name_base = file_name[:-3]

    elif file_name[-5:] == ".xdmf":
        file_name_base = file_name[:-5]

    elif file_name[-len(ending):] == ending:
        file_name_base = file_name[:-len(ending)]

    else:
        if "." in os.path.basename(file_name):
            raise ValueError(f"Unrecognized file ending: {file_name}!")
        else:
            file_name_base = file_name

    return file_name_base


class SimulationFile(h5py.File):
    """A file handler class to open pyMoBiMP simulation output.

    The main purpose of the class is to wrap a copy operation to the
    standard h5py file handler to avoid deadlocks when opening files
    from a running simulation.

    Attributes
    ----------
    _file_name : str
        file name pointing to the simulation output
    _file_name_tmp : str
        the temporary file name of the copied file
    """

    def __init__(self, file_name):
        """Construct file name and temporary file name.

        Parameters
        ----------
        file_name : str | pathlib.Path
            File name pointing to the file name base or XDMF or H5 file, the
            ending can be omitted.
        """
        file_name_base = strip_off_xdmf_file_ending(file_name)

        self._file_name = file_name_base + ".h5"
        self._file_name_tmp = file_name_base + "_tmp" + ".h5"

        # To avoid file locks, copy the current version of the file to a tmp file.
        shutil.copy(self._file_name, self._file_name_tmp)

        # Advise base class to open the tmp file.
        super().__init__(self._file_name_tmp)

    def __exit__(self, *args, **kwargs):
        """
        Ensures that after the file operation is done, the temporary file is deleted.
        """

        super().__exit__(self, *args, **kwargs)

        # ... and remove it
        os.remove(self._file_name_tmp)


def read_data(filebasename):

    print(f"Read data from {filebasename} ...")

    with SimulationFile(filebasename) as f:
        print(f["Function"].keys())

        num_particles = len(f["Function"].keys()) // 2

        print(f"Found {num_particles} particles.")

        # grid coordinates
        if "mesh" in f["Mesh"].keys():
            x_data = f["Mesh/mesh/geometry"][()]
        elif "Grid" in f["Mesh"].keys():
            x_data = f["Mesh/Grid/geometry"][()]
        else:
            raise ValueError("Neither 'Mesh' nor 'Grid' detected in " + filebasename)

        t_keys = f["Function/y_0"].keys()

        # time steps (convert from string to float)
        t = [float(t.replace("_", ".")) for t in t_keys]

        # list of data stored as numpy arrays
        u_data = np.array([
            [(f[f"Function/y_{i_part}"][u_key][()].squeeze(),
              f[f"Function/mu_{i_part}"][u_key][()].squeeze())
             for i_part in range(num_particles)] for u_key in t_keys])

    # It is necessary to sort the input by the time.
    sorted_indx = np.argsort(t)

    t = np.array(t)[sorted_indx]
    u_data = np.array(u_data)[sorted_indx]

    filebasename = strip_off_xdmf_file_ending(filebasename)

    # Read the runtime analysis output.
    rt_data = np.loadtxt(filebasename + "_rt.txt")

    # Total charge is not normalized.
    rt_data[:, 1] /= num_particles

    return num_particles, t, x_data, u_data, rt_data<|MERGE_RESOLUTION|>--- conflicted
+++ resolved
@@ -292,12 +292,8 @@
         self.L = problem.vector()
 
         self.max_it = max_iterations
-<<<<<<< HEAD
-        self.tol = tol
-=======
         self.rtol = rtol
         self.convergence_criterion = "incremental"
->>>>>>> ac48a847
 
         self.callback = callback
 
@@ -340,12 +336,8 @@
 
         success = False
 
-<<<<<<< HEAD
-        for it in range(self.max_it):
-=======
         # Hold a copy of the incoming data.
         self.ch_array_ini = ch.x.array.copy()
->>>>>>> ac48a847
 
         for it in range(self.max_it):
 
